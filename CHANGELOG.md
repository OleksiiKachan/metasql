# Changelog

## [Unreleased][unreleased]

## [1.1.4][] - 2021-06-30

- Support `OR` in queries
<<<<<<< HEAD
- Add typing for Database and Query classes
=======
- Database will be generated only from Schema.KIND_STORED schemas
>>>>>>> c1b75f8a

## [1.1.3][] - 2021-05-25

- Remove debug output
- Package meintenance

## [1.1.2][] - 2021-05-24

- Update index generation according to new metadata
- Query.limit(count: number)
- Query.offset(count: number)
- Query.order(fields: string | Array<string>)
- Query.desc(fields: string | Array<string>)
- Support permissions for categories, catalogs, fields
- Support unique alternative keys
- Generate nullable fields

## [1.1.1][] - 2021-05-08

- Field group name concatenation with field name
- Support optional shorthand and nested json schema

## [1.1.0][] - 2021-05-07

- Use metaschema Model and Schema classes
- Support script generation with field groups
- Update metaschema to v1.1.0
- New API methods for Database:
  - async row(table, fields, conditions): Object
  - async scalar(table, field, conditions): ScalarValue
  - async col(table, field, conditions): Array
  - async dict(table, fields, conditions): Object

## [1.0.1][] - 2021-04-04

- Fixed field names quotation
- Update dependencies

## [1.0.0][] - 2021-03-06

- Simple query builder instead of SQL clause generator
- Only PostgreSQL support instead of universal
- Use metaschema and metavm for schema loading
- Database model loader
- PostgreSQL DDL script generator
- TypeScript typings generator
- Calculate changec and generate up and down migrations

## [metarhia-sql][] - 2020-09-06

Code before fork from https://github.com/metarhia/sql

[unreleased]: https://github.com/metarhia/metasql/compare/v1.1.4...HEAD
[1.1.4]: https://github.com/metarhia/metasql/compare/v1.1.3...v1.1.4
[1.1.3]: https://github.com/metarhia/metasql/compare/v1.1.2...v1.1.3
[1.1.2]: https://github.com/metarhia/metasql/compare/v1.1.1...v1.1.2
[1.1.1]: https://github.com/metarhia/metasql/compare/v1.1.0...v1.1.1
[1.1.0]: https://github.com/metarhia/metasql/compare/v1.0.1...v1.1.0
[1.0.1]: https://github.com/metarhia/metasql/compare/v1.0.0...v1.0.1
[1.0.0]: https://github.com/metarhia/metasql/compare/metarhia-sql...v1.0.0
[metarhia-sql]: https://github.com/metarhia/metasql/releases/tag/metarhia-sql<|MERGE_RESOLUTION|>--- conflicted
+++ resolved
@@ -5,11 +5,8 @@
 ## [1.1.4][] - 2021-06-30
 
 - Support `OR` in queries
-<<<<<<< HEAD
+- Database will be generated only from Schema.KIND_STORED schemas
 - Add typing for Database and Query classes
-=======
-- Database will be generated only from Schema.KIND_STORED schemas
->>>>>>> c1b75f8a
 
 ## [1.1.3][] - 2021-05-25
 
