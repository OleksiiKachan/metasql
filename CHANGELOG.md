# Changelog

## [Unreleased][unreleased]

<<<<<<< HEAD
- New API methods for Database:
  - async count(table, condition): number
=======
- Add typings for Database and Query classes
>>>>>>> cdcf9e15

## [1.1.5][] - 2021-07-04

- Implement CRUD plugin
- Save Query to declarative format
- Create Query from declarative format

## [1.1.4][] - 2021-06-30

- Support `OR` in queries
- Database will be generated only from Schema.KIND_STORED schemas

## [1.1.3][] - 2021-05-25

- Remove debug output
- Package meintenance

## [1.1.2][] - 2021-05-24

- Update index generation according to new metadata
- Query.limit(count: number)
- Query.offset(count: number)
- Query.order(fields: string | Array<string>)
- Query.desc(fields: string | Array<string>)
- Support permissions for categories, catalogs, fields
- Support unique alternative keys
- Generate nullable fields

## [1.1.1][] - 2021-05-08

- Field group name concatenation with field name
- Support optional shorthand and nested json schema

## [1.1.0][] - 2021-05-07

- Use metaschema Model and Schema classes
- Support script generation with field groups
- Update metaschema to v1.1.0
- New API methods for Database:
  - async row(table, fields, conditions): Object
  - async scalar(table, field, conditions): ScalarValue
  - async col(table, field, conditions): Array
  - async dict(table, fields, conditions): Object

## [1.0.1][] - 2021-04-04

- Fixed field names quotation
- Update dependencies

## [1.0.0][] - 2021-03-06

- Simple query builder instead of SQL clause generator
- Only PostgreSQL support instead of universal
- Use metaschema and metavm for schema loading
- Database model loader
- PostgreSQL DDL script generator
- TypeScript typings generator
- Calculate changec and generate up and down migrations

## [metarhia-sql][] - 2020-09-06

Code before fork from https://github.com/metarhia/sql

[unreleased]: https://github.com/metarhia/metasql/compare/v1.1.5...HEAD
[1.1.5]: https://github.com/metarhia/metasql/compare/v1.1.4...v1.1.5
[1.1.4]: https://github.com/metarhia/metasql/compare/v1.1.3...v1.1.4
[1.1.3]: https://github.com/metarhia/metasql/compare/v1.1.2...v1.1.3
[1.1.2]: https://github.com/metarhia/metasql/compare/v1.1.1...v1.1.2
[1.1.1]: https://github.com/metarhia/metasql/compare/v1.1.0...v1.1.1
[1.1.0]: https://github.com/metarhia/metasql/compare/v1.0.1...v1.1.0
[1.0.1]: https://github.com/metarhia/metasql/compare/v1.0.0...v1.0.1
[1.0.0]: https://github.com/metarhia/metasql/compare/metarhia-sql...v1.0.0
[metarhia-sql]: https://github.com/metarhia/metasql/releases/tag/metarhia-sql<|MERGE_RESOLUTION|>--- conflicted
+++ resolved
@@ -2,12 +2,9 @@
 
 ## [Unreleased][unreleased]
 
-<<<<<<< HEAD
 - New API methods for Database:
   - async count(table, condition): number
-=======
 - Add typings for Database and Query classes
->>>>>>> cdcf9e15
 
 ## [1.1.5][] - 2021-07-04
 
