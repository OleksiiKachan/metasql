# Changelog

## [Unreleased][unreleased]

## [1.1.4][] - 2021-06-30

- Support `OR` in queries
<<<<<<< HEAD
- New API methods for Database:
  - async upsert(table, record, condition): Object
  - async fields(table): Array
  - async tables(): Array
- Add typing for Database and Query classes
=======
- Database will be generated only from Schema.KIND_STORED schemas
>>>>>>> c1b75f8a

## [1.1.3][] - 2021-05-25

- Remove debug output
- Package meintenance

## [1.1.2][] - 2021-05-24

- Update index generation according to new metadata
- Query.limit(count: number)
- Query.offset(count: number)
- Query.order(fields: string | Array<string>)
- Query.desc(fields: string | Array<string>)
- Support permissions for categories, catalogs, fields
- Support unique alternative keys
- Generate nullable fields

## [1.1.1][] - 2021-05-08

- Field group name concatenation with field name
- Support optional shorthand and nested json schema

## [1.1.0][] - 2021-05-07

- Use metaschema Model and Schema classes
- Support script generation with field groups
- Update metaschema to v1.1.0
- New API methods for Database:
  - async row(table, fields, conditions): Object
  - async scalar(table, field, conditions): ScalarValue
  - async col(table, field, conditions): Array
  - async dict(table, fields, conditions): Object

## [1.0.1][] - 2021-04-04

- Fixed field names quotation
- Update dependencies

## [1.0.0][] - 2021-03-06

- Simple query builder instead of SQL clause generator
- Only PostgreSQL support instead of universal
- Use metaschema and metavm for schema loading
- Database model loader
- PostgreSQL DDL script generator
- TypeScript typings generator
- Calculate changec and generate up and down migrations

## [metarhia-sql][] - 2020-09-06

Code before fork from https://github.com/metarhia/sql

[unreleased]: https://github.com/metarhia/metasql/compare/v1.1.4...HEAD
[1.1.4]: https://github.com/metarhia/metasql/compare/v1.1.3...v1.1.4
[1.1.3]: https://github.com/metarhia/metasql/compare/v1.1.2...v1.1.3
[1.1.2]: https://github.com/metarhia/metasql/compare/v1.1.1...v1.1.2
[1.1.1]: https://github.com/metarhia/metasql/compare/v1.1.0...v1.1.1
[1.1.0]: https://github.com/metarhia/metasql/compare/v1.0.1...v1.1.0
[1.0.1]: https://github.com/metarhia/metasql/compare/v1.0.0...v1.0.1
[1.0.0]: https://github.com/metarhia/metasql/compare/metarhia-sql...v1.0.0
[metarhia-sql]: https://github.com/metarhia/metasql/releases/tag/metarhia-sql<|MERGE_RESOLUTION|>--- conflicted
+++ resolved
@@ -2,18 +2,16 @@
 
 ## [Unreleased][unreleased]
 
-## [1.1.4][] - 2021-06-30
-
-- Support `OR` in queries
-<<<<<<< HEAD
 - New API methods for Database:
   - async upsert(table, record, condition): Object
   - async fields(table): Array
   - async tables(): Array
 - Add typing for Database and Query classes
-=======
+
+## [1.1.4][] - 2021-06-30
+
+- Support `OR` in queries
 - Database will be generated only from Schema.KIND_STORED schemas
->>>>>>> c1b75f8a
 
 ## [1.1.3][] - 2021-05-25
 
