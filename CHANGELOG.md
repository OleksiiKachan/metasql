# Changelog

## [Unreleased][unreleased]

<<<<<<< HEAD
- New API methods for Database:
  - async count(table, condition): number
=======
## [1.1.5][] - 2021-07-04

- Implement CRUD plugin
- Save Query to declarative format
- Create Query from declarative format
>>>>>>> 267719a0

## [1.1.4][] - 2021-06-30

- Support `OR` in queries
- Database will be generated only from Schema.KIND_STORED schemas

## [1.1.3][] - 2021-05-25

- Remove debug output
- Package meintenance

## [1.1.2][] - 2021-05-24

- Update index generation according to new metadata
- Query.limit(count: number)
- Query.offset(count: number)
- Query.order(fields: string | Array<string>)
- Query.desc(fields: string | Array<string>)
- Support permissions for categories, catalogs, fields
- Support unique alternative keys
- Generate nullable fields

## [1.1.1][] - 2021-05-08

- Field group name concatenation with field name
- Support optional shorthand and nested json schema

## [1.1.0][] - 2021-05-07

- Use metaschema Model and Schema classes
- Support script generation with field groups
- Update metaschema to v1.1.0
- New API methods for Database:
  - async row(table, fields, conditions): Object
  - async scalar(table, field, conditions): ScalarValue
  - async col(table, field, conditions): Array
  - async dict(table, fields, conditions): Object

## [1.0.1][] - 2021-04-04

- Fixed field names quotation
- Update dependencies

## [1.0.0][] - 2021-03-06

- Simple query builder instead of SQL clause generator
- Only PostgreSQL support instead of universal
- Use metaschema and metavm for schema loading
- Database model loader
- PostgreSQL DDL script generator
- TypeScript typings generator
- Calculate changec and generate up and down migrations

## [metarhia-sql][] - 2020-09-06

Code before fork from https://github.com/metarhia/sql

[unreleased]: https://github.com/metarhia/metasql/compare/v1.1.5...HEAD
[1.1.5]: https://github.com/metarhia/metasql/compare/v1.1.4...v1.1.5
[1.1.4]: https://github.com/metarhia/metasql/compare/v1.1.3...v1.1.4
[1.1.3]: https://github.com/metarhia/metasql/compare/v1.1.2...v1.1.3
[1.1.2]: https://github.com/metarhia/metasql/compare/v1.1.1...v1.1.2
[1.1.1]: https://github.com/metarhia/metasql/compare/v1.1.0...v1.1.1
[1.1.0]: https://github.com/metarhia/metasql/compare/v1.0.1...v1.1.0
[1.0.1]: https://github.com/metarhia/metasql/compare/v1.0.0...v1.0.1
[1.0.0]: https://github.com/metarhia/metasql/compare/metarhia-sql...v1.0.0
[metarhia-sql]: https://github.com/metarhia/metasql/releases/tag/metarhia-sql<|MERGE_RESOLUTION|>--- conflicted
+++ resolved
@@ -2,16 +2,14 @@
 
 ## [Unreleased][unreleased]
 
-<<<<<<< HEAD
 - New API methods for Database:
   - async count(table, condition): number
-=======
+  
 ## [1.1.5][] - 2021-07-04
 
 - Implement CRUD plugin
 - Save Query to declarative format
 - Create Query from declarative format
->>>>>>> 267719a0
 
 ## [1.1.4][] - 2021-06-30
 
